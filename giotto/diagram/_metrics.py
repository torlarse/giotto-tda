--- conflicted
+++ resolved
@@ -183,26 +183,6 @@
                                  }
 
 
-<<<<<<< HEAD
-def _parallel_amplitude(X, metric, metric_params, order=None, n_jobs=None):
-    amplitude_func = implemented_amplitude_recipes[metric]
-    const_params = {key: value for key, value in metric_params.items()
-                    if key not in ['linspaces', 'step_sizes']}
-    lins = metric_params.get('linspaces')
-    st_sizes = metric_params.get('step_sizes')
-    lins = lins if lins is not None else {dim: None for dim in X.keys()}
-    st_sizes = st_sizes if st_sizes is not None else {dim: None for dim in
-                                                      X.keys()}
-
-    # Only parallelism is across dimensions
-    ampl_arr = Parallel(n_jobs=n_jobs)(delayed(amplitude_func)(
-        X[dim], linspace=lins[dim], step_size=st_sizes[dim], **const_params)
-        for dim in X.keys())
-    ampl_arr = np.stack(ampl_arr, axis=1)
-    if order is None:
-        return ampl_arr
-    return np.linalg.norm(ampl_arr, axis=1, ord=order)
-=======
 def _parallel_amplitude(X, metric, metric_params, n_jobs):
     homology_dimensions = sorted(list(set(X[0, :, 2])))
     amplitude_func = implemented_amplitude_recipes[metric]
@@ -217,5 +197,4 @@
         step_size=step_sizes[dim], **effective_metric_params)
         for dim in homology_dimensions)
     amplitude_arr = np.stack(amplitude_arr, axis=1)
-    return amplitude_arr
->>>>>>> 193945a4
+    return amplitude_arr